--- conflicted
+++ resolved
@@ -36,10 +36,6 @@
         return "unknown"
 
 
-<<<<<<< HEAD
-def extract_doc_set_from_url(url: Optional[str]) -> Optional[str]:
-    """Extract the documentation set from a URL."""
-=======
 def extract_doc_set_from_url(url: str) -> Optional[str]:
     """
     Extract the documentation set name from a URL.
@@ -50,69 +46,11 @@
     Returns:
         The doc set name or None if not found
     """
->>>>>>> 2236d607
+
     if not url:
         return None
     
     try:
-<<<<<<< HEAD
-        # Handle GitHub URLs (new format)
-        if '/articles/' in url:
-            parts = url.split('/articles/', 1)
-            if len(parts) >= 2:
-                path_parts = parts[1].split('/')
-                if len(path_parts) > 0 and path_parts[0]:
-                    return path_parts[0]
-        
-        # Handle MS Learn URLs (legacy format)
-        elif '/azure/' in url:
-            parts = url.split('/azure/', 1)
-            if len(parts) >= 2:
-                path_parts = parts[1].split('/')
-                if len(path_parts) > 0 and path_parts[0]:
-                    return path_parts[0]
-    except Exception:
-        return None
-    
-    return None
-
-
-def format_doc_set_name(doc_set: Optional[str]) -> str:
-    """Convert technical doc set name to user-friendly display name."""
-    if not doc_set:
-        return "Unknown"
-    
-    # Common mappings
-    name_mappings = {
-        'virtual-machines': 'Virtual Machines',
-        'app-service': 'App Service',
-        'storage': 'Storage',
-        'container-instances': 'Container Instances',
-        'kubernetes-service': 'Kubernetes Service (AKS)',
-        'cognitive-services': 'Cognitive Services',
-        'functions': 'Azure Functions',
-        'logic-apps': 'Logic Apps',
-        'service-fabric': 'Service Fabric',
-        'batch': 'Batch',
-        'hdinsight': 'HDInsight',
-        'data-factory': 'Data Factory',
-        'cosmos-db': 'Cosmos DB',
-        'sql-database': 'SQL Database',
-        'postgresql': 'PostgreSQL',
-        'mysql': 'MySQL',
-        'redis': 'Redis Cache',
-        'search': 'Cognitive Search',
-        'machine-learning': 'Machine Learning',
-        'synapse-analytics': 'Synapse Analytics',
-        'stream-analytics': 'Stream Analytics',
-        'event-hubs': 'Event Hubs',
-        'service-bus': 'Service Bus',
-        'notification-hubs': 'Notification Hubs',
-        'vpn-gateway': 'VPN Gateway'
-    }
-    
-    return name_mappings.get(doc_set, doc_set.replace('-', ' ').title())
-=======
         # For GitHub URLs, extract repo name
         if 'github.com' in url:
             match = re.search(r'github\.com/[^/]+/([^/]+)', url)
@@ -182,5 +120,4 @@
     for old, new in replacements.items():
         formatted = re.sub(r'\b' + old + r'\b', new, formatted)
     
-    return formatted
->>>>>>> 2236d607
+    return formatted